--- conflicted
+++ resolved
@@ -1,13 +1,7 @@
 import { createSlice } from '@reduxjs/toolkit';
-<<<<<<< HEAD
-import { connectToBackgroundApi } from '@tallyho/tally-api/lib/connect';
-
-const api = connectToBackgroundApi({ name: 'ui' });
-=======
 import { connectToBackgroundApi } from '@tallyho/tally-api';
 
 const api = connectToBackgroundApi('ui')
->>>>>>> df4ccf44
 
 export const initialState = {
   accountLoading: false,
@@ -41,10 +35,7 @@
 export function fetchAccount(address) {
   return async (dispatch) => {
     dispatch(loadAccount());
-<<<<<<< HEAD
 
-=======
->>>>>>> df4ccf44
     try {
       let account = await api.send({
         method: 'GET',
