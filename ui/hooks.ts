--- conflicted
+++ resolved
@@ -5,12 +5,8 @@
 
 import { TypedUseSelectorHook, useDispatch, useSelector } from "react-redux"
 import { RefObject, useState, useEffect, useRef } from "react"
-<<<<<<< HEAD
 import { SigningMethod } from "@tallyho/tally-background/utils/signing"
-=======
-import { SigningMethod } from "@tallyho/tally-background/redux-slices/signing"
 import { noopAction } from "@tallyho/tally-background/redux-slices/utils"
->>>>>>> 14be0d9e
 
 export const useBackgroundDispatch = (): BackgroundDispatch =>
   useDispatch<BackgroundDispatch>()
