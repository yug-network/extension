--- conflicted
+++ resolved
@@ -11,12 +11,9 @@
 
 export default function SignTransaction(): ReactElement {
   const history = useHistory()
-<<<<<<< HEAD
-
-=======
   const dispatch = useBackgroundDispatch()
->>>>>>> 98701646
   const location = useLocation()
+  
   const { token, amount, speed, network, signType } = location.state
   const [panelNumber, setPanelNumber] = useState(0)
 
@@ -64,16 +61,6 @@
       ) : null}
       <div className="footer_actions">
         <SharedButton
-<<<<<<< HEAD
-          iconSize="large"
-          size="large"
-          type="secondary"
-          onClick={() => history.goBack()}
-        >
-          Reject
-        </SharedButton>
-        <SharedButton type="primary" iconSize="large" size="large">
-=======
           iconSize="large"
           size="large"
           type="secondary"
@@ -96,7 +83,6 @@
             )
           }
         >
->>>>>>> 98701646
           {spendOrSwapContent[signType].confirmButtonText}
         </SharedButton>
       </div>
