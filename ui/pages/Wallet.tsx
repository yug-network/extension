import React, { ReactElement, useState } from "react"
import { Redirect } from "react-router-dom"
import { selectAccountAndTimestampedActivities } from "@tallyho/tally-background/redux-slices/accounts"
import { initializationLoadingTimeHitLimit } from "@tallyho/tally-background/redux-slices/ui"
import { useBackgroundSelector, useBackgroundDispatch } from "../hooks"
import CorePage from "../components/Core/CorePage"
import SharedPanelSwitcher from "../components/Shared/SharedPanelSwitcher"
import WalletAssetList from "../components/Wallet/WalletAssetList"
import WalletActivityList from "../components/Wallet/WalletActivityList"
import WalletAccountBalanceControl from "../components/Wallet/WalletAccountBalanceControl"

export default function Wallet(): ReactElement {
  const [panelNumber, setPanelNumber] = useState(0)

  const dispatch = useBackgroundDispatch()

  //  accountLoading, hasWalletErrorCode
  const { combinedData, accountData, activity } = useBackgroundSelector(
    selectAccountAndTimestampedActivities
  )

  const initializationLoadingTimeExpired = useBackgroundSelector(
    (background) => background.ui?.initializationLoadingTimeExpired
  )

  // If an account doesn't exist, display view only
  // onboarding for the initial test release.
  if (Object.keys(accountData).length === 0) {
    return <Redirect to="/onboarding/viewOnlyWallet" />
  }

<<<<<<< HEAD
  const displayAssets = combinedData.assets

=======
>>>>>>> e20d4190
  return (
    <div className="wrap">
      <CorePage>
        <div className="page_content">
          <div className="section">
            <WalletAccountBalanceControl
              balance={combinedData.totalUserValue}
              initializationLoadingTimeExpired={
                initializationLoadingTimeExpired
              }
            />
          </div>
          <div className="section">
            <SharedPanelSwitcher
              setPanelNumber={setPanelNumber}
              panelNumber={panelNumber}
              panelNames={["Assets", "Activity"]}
            />
            <div className="panel">
              {panelNumber === 0 ? (
                <WalletAssetList
                  assetAmounts={combinedData.assets}
                  initializationLoadingTimeExpired={
                    initializationLoadingTimeExpired
                  }
                />
              ) : (
                <WalletActivityList activity={activity} />
              )}
            </div>
          </div>
        </div>
      </CorePage>
      <style jsx>
        {`
          .wrap {
            height: 100vh;
            width: 100vw;
            display: flex;
            flex-direction: column;
            align-items: center;
            justify-content: space-between;
          }
          .page_content {
            width: 100vw;
            display: flex;
            flex-direction: column;
            align-items: center;
            justify-content: space-between;
          }
          .section {
            display: flex;
            flex-direction: column;
            align-items: center;
            width: 100vw;
          }
          .panel {
            height: 284px;
            padding-top: 16px;
            box-sizing: border-box;
          }
          .panel::-webkit-scrollbar {
            display: none;
          }
        `}
      </style>
    </div>
  )
}<|MERGE_RESOLUTION|>--- conflicted
+++ resolved
@@ -1,7 +1,6 @@
 import React, { ReactElement, useState } from "react"
 import { Redirect } from "react-router-dom"
 import { selectAccountAndTimestampedActivities } from "@tallyho/tally-background/redux-slices/accounts"
-import { initializationLoadingTimeHitLimit } from "@tallyho/tally-background/redux-slices/ui"
 import { useBackgroundSelector, useBackgroundDispatch } from "../hooks"
 import CorePage from "../components/Core/CorePage"
 import SharedPanelSwitcher from "../components/Shared/SharedPanelSwitcher"
@@ -11,8 +10,6 @@
 
 export default function Wallet(): ReactElement {
   const [panelNumber, setPanelNumber] = useState(0)
-
-  const dispatch = useBackgroundDispatch()
 
   //  accountLoading, hasWalletErrorCode
   const { combinedData, accountData, activity } = useBackgroundSelector(
@@ -29,11 +26,6 @@
     return <Redirect to="/onboarding/viewOnlyWallet" />
   }
 
-<<<<<<< HEAD
-  const displayAssets = combinedData.assets
-
-=======
->>>>>>> e20d4190
   return (
     <div className="wrap">
       <CorePage>
