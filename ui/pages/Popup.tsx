import React, { ReactElement } from "react"
import {
  useHistory,
  MemoryRouter as Router,
  Switch,
  Route,
} from "react-router-dom"

import { Store } from "webext-redux"
import { Provider } from "react-redux"

import Wallet from "./Wallet"
import SignTransaction from "./SignTransaction"
import OnboardingImportMetamask from "./Onboarding/OnboardingImportMetamask"
import OnboardingViewOnlyWallet from "./Onboarding/OnboardingViewOnlyWallet"
import OnboardingInfoIntro from "./Onboarding/OnboardingInfoIntro"
import OnboardingAddWallet from "./Onboarding/OnboardingAddWallet"
import Overview from "./Overview"
import SingleAsset from "./SingleAsset"
import Earn from "./Earn"
import EarnDeposit from "./EarnDeposit"
import Menu from "./Menu"
import Send from "./Send"
import Swap from "./Swap"
<<<<<<< HEAD
import DAppConnectRequest from "./DAppConnectRequest"
=======
import KeyringUnlock from "../components/Keyring/KeyringUnlock"
import KeyringSetPassword from "../components/Keyring/KeyringSetPassword"
>>>>>>> 4ea745ce

export default function Popup({ store }: { store: Store }): ReactElement {
  const history = useHistory()

  return (
    <Provider store={store}>
      <Router>
        <Switch>
          <Route path="/keyring/set-password">
            <KeyringSetPassword />
          </Route>
          <Route path="/keyring/unlock">
            <KeyringUnlock />
          </Route>
          <Route path="/singleAsset">
            <SingleAsset />
          </Route>
          <Route path="/onboarding/importMetamask">
            <OnboardingImportMetamask nextPage="/" />
          </Route>
          <Route path="/onboarding/viewOnlyWallet">
            <OnboardingViewOnlyWallet />
          </Route>
          <Route path="/onboarding/infoIntro">
            <OnboardingInfoIntro />
          </Route>
          <Route path="/onboarding/addWallet">
            <OnboardingAddWallet />
          </Route>
          <Route path="/signTransaction">
            <SignTransaction />
          </Route>
          <Route path="/overview">
            <Overview />
          </Route>
          <Route path="/earn/deposit">
            <EarnDeposit />
          </Route>
          <Route path="/earn">
            <Earn />
          </Route>
          <Route path="/menu">
            <Menu />
          </Route>
          <Route path="/send">
            <Send />
          </Route>
          <Route path="/swap">
            <Swap />
          </Route>
          <Route path="/">
            {document.location.href.includes("dapp-connect") ? (
              <DAppConnectRequest />
            ) : (
              <Wallet />
            )}
          </Route>
        </Switch>
      </Router>
    </Provider>
  )
}<|MERGE_RESOLUTION|>--- conflicted
+++ resolved
@@ -22,12 +22,9 @@
 import Menu from "./Menu"
 import Send from "./Send"
 import Swap from "./Swap"
-<<<<<<< HEAD
 import DAppConnectRequest from "./DAppConnectRequest"
-=======
 import KeyringUnlock from "../components/Keyring/KeyringUnlock"
 import KeyringSetPassword from "../components/Keyring/KeyringSetPassword"
->>>>>>> 4ea745ce
 
 export default function Popup({ store }: { store: Store }): ReactElement {
   const history = useHistory()
