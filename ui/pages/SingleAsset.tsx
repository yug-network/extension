import React, { ReactElement } from "react"
import { useLocation } from "react-router-dom"
import {
  selectCurrentAccountActivitiesWithTimestamps,
  selectCurrentAccountBalances,
  selectIsCurrentAccountSigner,
} from "@tallyho/tally-background/redux-slices/selectors"
import {
  HIDE_SEND_BUTTON,
  HIDE_SWAP,
} from "@tallyho/tally-background/features/features"
import { useBackgroundSelector } from "../hooks"
import CorePage from "../components/Core/CorePage"
import SharedAssetIcon from "../components/Shared/SharedAssetIcon"
import SharedButton from "../components/Shared/SharedButton"
import WalletActivityList from "../components/Wallet/WalletActivityList"
import BackButton from "../components/Shared/SharedBackButton"

export default function SingleAsset(): ReactElement {
  const location = useLocation<{ symbol: string; contractAddress?: string }>()
  const { symbol } = location.state

  const isCurrentAccountSigner = useBackgroundSelector(
    selectIsCurrentAccountSigner
  )

  // Asset filtered by contract address.
  const filteredActivities = useBackgroundSelector((state) =>
    (selectCurrentAccountActivitiesWithTimestamps(state) ?? []).filter(
      (activity) =>
        activity.asset.symbol === symbol ||
        (typeof location.state.contractAddress !== "undefined" &&
          location.state.contractAddress === activity.to)
    )
  )

  const { asset, localizedMainCurrencyAmount, localizedDecimalAmount } =
    useBackgroundSelector((state) => {
      const balances = selectCurrentAccountBalances(state)

      if (typeof balances === "undefined") {
        return undefined
      }

      return balances.assetAmounts.find(
        (assetAmount) => assetAmount.asset.symbol === symbol
      )
    }) ?? {
      asset: undefined,
      localizedMainCurrencyAmount: undefined,
      localizedDecimalAmount: undefined,
    }

  return (
    <>
      <CorePage>
        <BackButton />
        <div className="header standard_width_padded">
          <div className="left">
            <div className="asset_wrap">
              <SharedAssetIcon
                logoURL={asset?.metadata?.logoURL}
                symbol={asset?.symbol}
              />
              <span className="asset_name">{symbol}</span>
            </div>
            <div className="balance">{localizedDecimalAmount}</div>
            {typeof localizedMainCurrencyAmount !== "undefined" ? (
              <div className="usd_value">${localizedMainCurrencyAmount}</div>
            ) : (
              <></>
            )}
          </div>
<<<<<<< HEAD
          {!HIDE_SEND_BUTTON && isCurrentAccountSigner ? (
            <div className="right">
              {/* TEMP HIDE SEND FOR NON-ETH ASSETS */}
              {symbol === "ETH" ? (
                <SharedButton
                  type="primary"
                  size="medium"
                  icon="send"
                  linkTo={{
                    pathname: "/send",
                    state: {
                      symbol,
                    },
                  }}
                >
                  Send
                </SharedButton>
              ) : (
                <></>
              )}
              <SharedButton type="primary" size="medium" icon="swap">
                Swap
              </SharedButton>
            </div>
          ) : (
            <></>
          )}
=======
          <div className="right">
            {isCurrentAccountSigner ? (
              <>
                {!HIDE_SEND_BUTTON && (
                  <SharedButton
                    type="primary"
                    size="medium"
                    icon="send"
                    linkTo={{
                      pathname: "/send",
                      state: {
                        symbol,
                      },
                    }}
                  >
                    Send
                  </SharedButton>
                )}
                {!HIDE_SWAP && (
                  <SharedButton type="primary" size="medium" icon="swap">
                    Swap
                  </SharedButton>
                )}
              </>
            ) : (
              <></>
            )}
          </div>
>>>>>>> 9c541932
        </div>
        <div className="sub_info_separator_wrap standard_width_padded">
          <div className="left">Asset is on: Arbitrum</div>
          <div className="right">Move to Ethereum</div>
        </div>
        <div className="label_light standard_width_padded">Activity</div>
        <WalletActivityList activities={filteredActivities} />
      </CorePage>
      <style jsx>
        {`
          .sub_info_separator_wrap {
            display: none; // TODO asset network location and transfer for later
            border: 1px solid var(--green-120);
            border-left: 0px;
            border-right: 0px;
            padding-top: 8px;
            padding-bottom: 8px;
            box-sizing: border-box;
            color: var(--green-60);
            font-size: 14px;
            line-height: 16px;
            justify-content: space-between;
            margin-top: 23px;
            margin-bottom: 16px;
          }
          .header {
            display: flex;
            justify-content: space-between;
            align-items: center;
          }
          .header .right {
            height: 95px;
            display: flex;
            flex-direction: column;
            justify-content: space-between;
          }
          .asset_name {
            color: #fff;
            font-size: 22px;
            font-weight: 500;
            line-height: 32px;
            text-align: center;
            text-transform: uppercase;
            margin-left: 8px;
          }
          .asset_wrap {
            display: flex;
            align-items: center;
          }
          .balance {
            color: #fff;
            font-size: 36px;
            font-weight: 500;
            line-height: 48px;
          }
          .usd_value {
            width: 112px;
            color: var(--green-40);
            font-size: 16px;
            font-weight: 600;
            line-height: 24px;
          }
          .label_light {
            color: var(--green-40);
            font-size: 16px;
            font-weight: 500;
            line-height: 24px;
            margin-bottom: 8px;
          }
        `}
      </style>
    </>
  )
}<|MERGE_RESOLUTION|>--- conflicted
+++ resolved
@@ -71,39 +71,10 @@
               <></>
             )}
           </div>
-<<<<<<< HEAD
-          {!HIDE_SEND_BUTTON && isCurrentAccountSigner ? (
-            <div className="right">
-              {/* TEMP HIDE SEND FOR NON-ETH ASSETS */}
-              {symbol === "ETH" ? (
-                <SharedButton
-                  type="primary"
-                  size="medium"
-                  icon="send"
-                  linkTo={{
-                    pathname: "/send",
-                    state: {
-                      symbol,
-                    },
-                  }}
-                >
-                  Send
-                </SharedButton>
-              ) : (
-                <></>
-              )}
-              <SharedButton type="primary" size="medium" icon="swap">
-                Swap
-              </SharedButton>
-            </div>
-          ) : (
-            <></>
-          )}
-=======
           <div className="right">
             {isCurrentAccountSigner ? (
               <>
-                {!HIDE_SEND_BUTTON && (
+                {!HIDE_SEND_BUTTON && symbol === "ETH" && (
                   <SharedButton
                     type="primary"
                     size="medium"
@@ -128,7 +99,6 @@
               <></>
             )}
           </div>
->>>>>>> 9c541932
         </div>
         <div className="sub_info_separator_wrap standard_width_padded">
           <div className="left">Asset is on: Arbitrum</div>
