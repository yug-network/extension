import React, { ReactElement, useCallback, useEffect, useState } from "react"
import { Asset } from "@tallyho/tally-background/assets"
import SharedButton from "./SharedButton"
import SharedSlideUpMenu from "./SharedSlideUpMenu"
import SharedAssetItem from "./SharedAssetItem"
import SharedAssetIcon from "./SharedAssetIcon"

interface SelectAssetMenuContentProps {
  assets: Asset[]
  setSelectedAssetAndClose: (asset: Asset) => void
}

function SelectAssetMenuContent(
  props: SelectAssetMenuContentProps
): ReactElement {
  const { setSelectedAssetAndClose, assets } = props

  return (
    <>
      <div className="standard_width_padded center_horizontal">
        <div className="search_label">Select token</div>
        <div className="search_wrap">
          <input
            type="text"
            className="search_input"
            placeholder="Search by name or address"
          />
          <span className="icon_search" />
        </div>
      </div>
      <div className="divider" />
      <ul>
        {assets.map((asset) => {
          return (
            <SharedAssetItem asset={asset} onClick={setSelectedAssetAndClose} />
          )
        })}
      </ul>
      <style jsx>
        {`
          .search_label {
            height: 20px;
            color: var(--green-60);
            font-size: 16px;
            font-weight: 500;
            line-height: 24px;
            margin-bottom: 16px;
            margin-top: -5px;
          }
          .search_wrap {
            display: flex;
          }
          .search_input {
            width: 336px;
            height: 48px;
            border-radius: 4px;
            border: 1px solid var(--green-60);
            padding-left: 16px;
            box-sizing: border-box;
            color: var(--green-40);
          }
          .search_input::placeholder {
            color: var(--green-40);
          }
          .icon_search {
            background: url("./images/search_large@2x.png");
            background-size: 24px 24px;
            width: 24px;
            height: 24px;
            position: absolute;
            right: 42px;
            margin-top: 11px;
          }
          .divider {
            width: 384px;
            border-bottom: 1px solid var(--hunter-green);
            margin-top: 15px;
            margin-bottom: 8.5px;
          }
        `}
      </style>
    </>
  )
}

interface SelectedAssetButtonProps {
  asset: Asset
  toggleIsAssetMenuOpen?: () => void
}

function SelectedAssetButton(props: SelectedAssetButtonProps): ReactElement {
  const { asset, toggleIsAssetMenuOpen } = props

  return (
    <button type="button" onClick={toggleIsAssetMenuOpen}>
      <div className="asset_icon_wrap">
        <SharedAssetIcon
          logoURL={asset?.metadata?.logoURL}
          symbol={asset?.symbol}
        />
      </div>

      {asset?.symbol}

      <style jsx>{`
        button {
          display: flex;
          align-items: center;
          color: #fff;
          font-size: 16px;
          font-weight: 500;
          line-height: 24px;
          text-transform: uppercase;
        }
        .asset_icon_wrap {
          margin-right: 8px;
        }
      `}</style>
    </button>
  )
}

SelectedAssetButton.defaultProps = {
  toggleIsAssetMenuOpen: null,
}

interface SharedAssetInputProps {
  isTypeDestination: boolean
  assets: Asset[]
  label: string
  defaultAsset: Asset
  amount: string
<<<<<<< HEAD
  isAssetOptionsLocked: boolean
  onAssetSelect: (asset: Asset) => void
  onAmountChange: (value: string) => void
=======
  maxBalance: number
  isTokenOptionsLocked: boolean
  onAssetSelect: (token: Asset) => void
  onAmountChange: (value: string, errorMessage: string | undefined) => void
>>>>>>> c0843aec
  onSendToAddressChange: (value: string) => void
}

export default function SharedAssetInput(
  props: SharedAssetInputProps
): ReactElement {
  const {
    isTypeDestination,
    assets,
    label,
    defaultAsset,
    amount,
<<<<<<< HEAD
    isAssetOptionsLocked,
=======
    maxBalance,
    isTokenOptionsLocked,
>>>>>>> c0843aec
    onAssetSelect,
    onAmountChange,
    onSendToAddressChange,
  } = props

  const [openAssetMenu, setOpenAssetMenu] = useState(false)
  const [selectedAsset, setSelectedAsset] = useState(defaultAsset)

  // TODO: Refactor this to track state in a more reasonable way
  useEffect(() => {
    setSelectedAsset(defaultAsset)
  }, [defaultAsset])

  const toggleIsAssetMenuOpen = useCallback(() => {
    if (!isAssetOptionsLocked) {
      setOpenAssetMenu((currentlyOpen) => !currentlyOpen)
    }
  }, [isAssetOptionsLocked])

  const setSelectedAssetAndClose = useCallback(
    (asset) => {
      setSelectedAsset(asset)
      setOpenAssetMenu(false)
      onAssetSelect?.(asset)
    },

    [onAssetSelect]
  )

  const getErrorMessage = (givenAmount: string): string | undefined => {
    return (!isTypeDestination && maxBalance >= Number(givenAmount)) ||
      Number(givenAmount) === 0
      ? undefined
      : "Insufficient balance"
  }

  return (
    <label className="label">
      {label}
      <SharedSlideUpMenu
        isOpen={openAssetMenu}
        close={() => {
          setOpenAssetMenu(false)
        }}
      >
<<<<<<< HEAD
        <SelectAssetMenuContent
          assets={assets}
          setSelectedAssetAndClose={setSelectedAssetAndClose}
        />
=======
        {assets && (
          <SelectTokenMenuContent
            assets={assets}
            setSelectedTokenAndClose={setSelectedTokenAndClose}
          />
        )}
>>>>>>> c0843aec
      </SharedSlideUpMenu>
      <div className="asset_wrap standard_width">
        {isTypeDestination ? (
          <>
            <input
              className="asset_input"
              type="text"
              placeholder="0x..."
              onChange={(event) => {
                onSendToAddressChange(event.target.value)
              }}
            />
            <SharedButton
              type="tertiary"
              size="medium"
              icon="paste"
              iconSize="large"
            >
              Paste
            </SharedButton>
          </>
        ) : (
          <>
            {selectedAsset?.symbol ? (
              <SelectedAssetButton
                asset={selectedAsset}
                toggleIsAssetMenuOpen={toggleIsAssetMenuOpen}
              />
            ) : (
              <SharedButton
                type="secondary"
                size="medium"
                onClick={toggleIsAssetMenuOpen}
                icon="chevron"
              >
                Select token
              </SharedButton>
            )}
            <input
              className="input_amount"
              type="number"
              placeholder="0.0"
              value={amount}
              onChange={(e) =>
                onAmountChange(e.target.value, getErrorMessage(e.target.value))
              }
            />
          </>
        )}
        <div className="error_message">{getErrorMessage(amount)}</div>
      </div>
      <style jsx>
        {`
          .asset_wrap {
            height: 72px;
            border-radius: 4px;
            background-color: var(--green-95);
            display: flex;
            align-items: center;
            justify-content: space-between;
            padding: 0px 16px;
            box-sizing: border-box;
          }
          .asset_input {
            width: 204px;
            height: 34px;
            font-size: 28px;
            font-weight: 500;
            line-height: 32px;
            color: #fff;
          }
          .asset_input::placeholder {
            color: var(--green-40);
            opacity: 1;
          }
          .paste_button {
            height: 24px;
            color: var(--trophy-gold);
            font-size: 18px;
            font-weight: 600;
            line-height: 24px;
            text-align: center;
            display: flex;
          }
          .icon_paste {
            background: url("./images/paste@2x.png");
            background-size: 24px 24px;
            width: 24px;
            height: 24px;
            margin-left: 8px;
          }
          .input_amount::placeholder {
            color: var(--green-40);
            opacity: 1;
          }
          .input_amount {
            width: 98px;
            height: 32px;
            color: #ffffff;
            font-size: 22px;
            font-weight: 500;
            line-height: 32px;
            text-align: right;
          }
          input::-webkit-outer-spin-button,
          input::-webkit-inner-spin-button {
            -webkit-appearance: none;
            margin: 0;
          }
          input[type="number"] {
            -moz-appearance: textfield;
          }
          .error_message {
            color: var(--error);
            position: absolute;
            font-weight: 500;
            font-size: 14px;
            line-height: 20px;
            transform: translateY(-3px);
            align-self: flex-end;
            text-align: end;
            width: 150px;
            background-color: var(--green-95);
            margin-left: 172px;
            z-index: 1;
          }
        `}
      </style>
    </label>
  )
}

SharedAssetInput.defaultProps = {
  isTypeDestination: false,
  isAssetOptionsLocked: false,
  assets: [{ symbol: "ETH", name: "Example Asset" }],
  defaultAsset: { symbol: "", name: "" },
  label: "",
  amount: "0.0",
  maxBalance: 0,
  onAssetSelect: () => {
    // do nothing by default
    // TODO replace this with support for undefined onClick
  },
  onAmountChange: () => {},
  onSendToAddressChange: () => {},
}<|MERGE_RESOLUTION|>--- conflicted
+++ resolved
@@ -130,16 +130,10 @@
   label: string
   defaultAsset: Asset
   amount: string
-<<<<<<< HEAD
+  maxBalance: number
   isAssetOptionsLocked: boolean
   onAssetSelect: (asset: Asset) => void
-  onAmountChange: (value: string) => void
-=======
-  maxBalance: number
-  isTokenOptionsLocked: boolean
-  onAssetSelect: (token: Asset) => void
   onAmountChange: (value: string, errorMessage: string | undefined) => void
->>>>>>> c0843aec
   onSendToAddressChange: (value: string) => void
 }
 
@@ -152,12 +146,8 @@
     label,
     defaultAsset,
     amount,
-<<<<<<< HEAD
+    maxBalance,
     isAssetOptionsLocked,
-=======
-    maxBalance,
-    isTokenOptionsLocked,
->>>>>>> c0843aec
     onAssetSelect,
     onAmountChange,
     onSendToAddressChange,
@@ -203,19 +193,12 @@
           setOpenAssetMenu(false)
         }}
       >
-<<<<<<< HEAD
-        <SelectAssetMenuContent
-          assets={assets}
-          setSelectedAssetAndClose={setSelectedAssetAndClose}
-        />
-=======
         {assets && (
-          <SelectTokenMenuContent
+          <SelectAssetMenuContent
             assets={assets}
-            setSelectedTokenAndClose={setSelectedTokenAndClose}
+            setSelectedAssetAndClose={setSelectedAssetAndClose}
           />
         )}
->>>>>>> c0843aec
       </SharedSlideUpMenu>
       <div className="asset_wrap standard_width">
         {isTypeDestination ? (
