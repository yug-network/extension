import React, {
  ReactElement,
  useCallback,
  useEffect,
  useRef,
  useState,
} from "react"
import { AnyAsset, Asset } from "@tallyho/tally-background/assets"
import { normalizeEVMAddress } from "@tallyho/tally-background/lib/utils"
import {
  convertFixedPointNumber,
  fixedPointNumberToString,
  parseToFixedPointNumber,
} from "@tallyho/tally-background/lib/fixed-point"
import SharedButton from "./SharedButton"
import SharedSlideUpMenu from "./SharedSlideUpMenu"
import SharedAssetItem, {
  AnyAssetWithOptionalAmount,
  hasAmounts,
} from "./SharedAssetItem"
import SharedAssetIcon from "./SharedAssetIcon"

interface SelectAssetMenuContentProps<AssetType extends AnyAsset> {
  assets: AnyAssetWithOptionalAmount<AssetType>[]
  setSelectedAssetAndClose: (
    asset: AnyAssetWithOptionalAmount<AssetType>
  ) => void
}

// Sorts an AnyAssetWithOptionalAmount by symbol, alphabetically, according to
// the current locale.
function assetAlphabeticSorter<
  AssetType extends AnyAsset,
  T extends AnyAssetWithOptionalAmount<AssetType>
>({ asset: { symbol } }: T, { asset: { symbol: symbol2 } }: T) {
  return symbol.localeCompare(symbol2)
}

// Sorts an AnyAssetWithOptionalAmount by symbol, alphabetically, according to
// the current locale, but bubbles to the top any assets that match the passed
// `searchTerm` at the start of the symbol. Matches are case-insensitive for
// sorting purposes.
//
// For example, if a set of assets [DAAD, AD, AB, AC, AA] is passed, and the
// search term is empty, the list will be [DAAD, AA, AB, AC, AD]. If the search
// term is instead AA, the list will be [AA, DAAD, AB, AC, AD]. Note that this
// function performs no filtering against the search term, the search term is
// purely used to sort start-anchored symbol matches in front of all other
// assets.
function assetAlphabeticSorterWithFilter<
  AssetType extends AnyAsset,
  T extends AnyAssetWithOptionalAmount<AssetType>
>(searchTerm: string): (asset1: T, asset2: T) => number {
  const startingSearchTermRegExp = new RegExp(`^${searchTerm}.*$`, "i")

  return (
    { asset: { symbol: symbol1 } }: T,
    { asset: { symbol: symbol2 } }: T
  ) => {
    const searchTermStartMatch1 = startingSearchTermRegExp.test(symbol1)
    const searchTermStartMatch2 = startingSearchTermRegExp.test(symbol2)

    // If either search term matches at the start and the other doesn't, the
    // one that matches at the start is greater.
    if (searchTermStartMatch1 && !searchTermStartMatch2) {
      return -1
    }
    if (!searchTermStartMatch1 && searchTermStartMatch2) {
      return 1
    }

    return symbol1.localeCompare(symbol2)
  }
}

function SelectAssetMenuContent<T extends AnyAsset>(
  props: SelectAssetMenuContentProps<T>
): ReactElement {
  const { setSelectedAssetAndClose, assets } = props
  const [searchTerm, setSearchTerm] = useState("")
  const searchInput = useRef<HTMLInputElement | null>(null)

  const filteredAssets =
    searchTerm.trim() === ""
      ? assets
      : assets.filter(({ asset }) => {
          return (
            asset.symbol.toLowerCase().includes(searchTerm.toLowerCase()) ||
            ("contractAddress" in asset &&
              searchTerm.startsWith("0x") &&
              normalizeEVMAddress(asset.contractAddress).includes(
                // The replace handles `normalizeEVMAddress`'s
                // octet alignment that prefixes a `0` to a partial address
                // if it has an uneven number of digits.
                normalizeEVMAddress(searchTerm).replace(/^0x0?/, "0x")
              ) &&
              asset.contractAddress.length >= searchTerm.length)
          )
        })

  const sortedFilteredAssets = filteredAssets.sort(
    searchTerm.trim() === ""
      ? assetAlphabeticSorter
      : assetAlphabeticSorterWithFilter(searchTerm.trim())
  )

  useEffect(() => {
    searchInput.current?.focus()
  }, [searchInput])

  return (
    <>
      <div className="standard_width_padded center_horizontal">
        <div className="search_label">Select token</div>
        <div className="search_wrap">
          <input
            type="text"
            ref={searchInput}
            className="search_input"
            placeholder="Search by name or address"
            spellCheck={false}
            onChange={(event) => setSearchTerm(event.target.value)}
          />
          <span className="icon_search" />
        </div>
      </div>
      <div className="divider" />
<<<<<<< HEAD
      <div className="coming_soon_notice">
        <div className="notice_icon" />
        ETH coming soon
      </div>
      <ul>
=======
      <ul className="assets_list">
>>>>>>> fccbde70
        {sortedFilteredAssets.map((assetWithOptionalAmount) => {
          const { asset } = assetWithOptionalAmount
          return (
            <SharedAssetItem
              key={
                asset.metadata?.coinGeckoID ??
                asset.symbol +
                  ("contractAddress" in asset ? asset.contractAddress : "")
              }
              assetAndAmount={assetWithOptionalAmount}
              onClick={() => setSelectedAssetAndClose(assetWithOptionalAmount)}
            />
          )
        })}
      </ul>
      <style jsx>
        {`
          .coming_soon_notice {
            display: flex;
            color: var(--attention);
            font-size: 14px;
            font-weight: 400;
            margin-left: 25px;
            padding-top: 13px;
            padding-bottom: 12px;
            align-items: center;
          }
          .notice_icon {
            mask-image: url("./images/warning@2x.png");
            background-color: var(--attention);
            mask-size: 15px 14px;
            width: 15px;
            height: 14px;
            margin-right: 6px;
          }
          .search_label {
            height: 20px;
            color: var(--green-60);
            font-size: 16px;
            font-weight: 500;
            line-height: 24px;
            margin-bottom: 16px;
            margin-top: -5px;
          }
          .search_wrap {
            display: flex;
          }
          .search_input {
            width: 336px;
            height: 48px;
            border-radius: 4px;
            border: 1px solid var(--green-60);
            padding-left: 16px;
            box-sizing: border-box;
            color: var(--green-40);
          }
          .search_input::placeholder {
            color: var(--green-40);
          }
          .icon_search {
            background: url("./images/search_large@2x.png");
            background-size: 24px 24px;
            width: 24px;
            height: 24px;
            position: absolute;
            right: 42px;
            margin-top: 11px;
          }
          .divider {
            width: 384px;
            border-bottom: 1px solid var(--hunter-green);
            margin-top: 15px;
          }
          .assets_list {
            display: block;
            overflow: scroll;
            height: calc(100% - 98px);
            width: 100%;
          }
        `}
      </style>
    </>
  )
}

interface SelectedAssetButtonProps {
  asset: Asset
  isDisabled: boolean
  toggleIsAssetMenuOpen?: () => void
}

function SelectedAssetButton(props: SelectedAssetButtonProps): ReactElement {
  const { asset, isDisabled, toggleIsAssetMenuOpen } = props

  return (
    <button type="button" disabled={isDisabled} onClick={toggleIsAssetMenuOpen}>
      <div className="asset_icon_wrap">
        <SharedAssetIcon
          logoURL={asset?.metadata?.logoURL}
          symbol={asset?.symbol}
        />
      </div>

      {asset?.symbol}
      <style jsx>{`
        button {
          display: flex;
          align-items: center;
          color: #fff;
          font-size: 16px;
          font-weight: 500;
          line-height: 24px;
          text-transform: uppercase;
        }
        button:disabled {
          cursor: default;
          color: var(--green-40);
        }
        .asset_icon_wrap {
          margin-right: 8px;
        }
      `}</style>
    </button>
  )
}

SelectedAssetButton.defaultProps = {
  toggleIsAssetMenuOpen: null,
}

interface SharedAssetInputProps<AssetType extends AnyAsset> {
  assetsAndAmounts: AnyAssetWithOptionalAmount<AssetType>[]
  label: string
  selectedAsset: AssetType | undefined
  amount: string
  isAssetOptionsLocked: boolean
  disableDropdown: boolean
  showMaxButton: boolean
  isDisabled?: boolean
  onAssetSelect?: (asset: AssetType) => void
  onAmountChange?: (value: string, errorMessage: string | undefined) => void
}

function isSameAsset(asset1: Asset, asset2: Asset) {
  return asset1.symbol === asset2.symbol // FIXME Once asset similarity logic is extracted, reuse.
}

function assetWithOptionalAmountFromAsset<T extends AnyAsset>(
  asset: T,
  assetsToSearch: AnyAssetWithOptionalAmount<T>[]
) {
  return assetsToSearch.find(({ asset: listAsset }) =>
    isSameAsset(asset, listAsset)
  )
}

export default function SharedAssetInput<T extends AnyAsset>(
  props: SharedAssetInputProps<T>
): ReactElement {
  const {
    assetsAndAmounts,
    label,
    selectedAsset,
    amount,
    isAssetOptionsLocked,
    disableDropdown,
    showMaxButton,
    isDisabled,
    onAssetSelect,
    onAmountChange,
  } = props

  const [openAssetMenu, setOpenAssetMenu] = useState(false)

  const toggleIsAssetMenuOpen = useCallback(() => {
    if (!isAssetOptionsLocked) {
      setOpenAssetMenu((currentlyOpen) => !currentlyOpen)
    }
  }, [isAssetOptionsLocked])

  const selectedAssetAndAmount =
    typeof selectedAsset !== "undefined"
      ? assetWithOptionalAmountFromAsset<T>(selectedAsset, assetsAndAmounts)
      : undefined

  const setSelectedAssetAndClose = useCallback(
    (assetWithOptionalAmount: AnyAssetWithOptionalAmount<T>) => {
      setOpenAssetMenu(false)
      onAssetSelect?.(assetWithOptionalAmount.asset)
    },

    [onAssetSelect]
  )

  const getErrorMessage = (givenAmount: string): string | undefined => {
    if (
      givenAmount.trim() === "" ||
      typeof selectedAssetAndAmount === "undefined" ||
      !hasAmounts(selectedAssetAndAmount) ||
      !("decimals" in selectedAssetAndAmount.asset)
    ) {
      return undefined
    }

    const parsedGivenAmount = parseToFixedPointNumber(givenAmount.trim())
    if (typeof parsedGivenAmount === "undefined") {
      return "Invalid amount"
    }

    const decimalMatched = convertFixedPointNumber(
      parsedGivenAmount,
      selectedAssetAndAmount.asset.decimals
    )
    if (decimalMatched.amount > selectedAssetAndAmount.amount) {
      return "Insufficient balance"
    }

    return undefined
  }

  const setMaxBalance = () => {
    if (
      typeof selectedAssetAndAmount === "undefined" ||
      !hasAmounts(selectedAssetAndAmount)
    ) {
      return
    }

    const fixedPointAmount = {
      amount: selectedAssetAndAmount.amount,
      decimals:
        "decimals" in selectedAssetAndAmount.asset
          ? selectedAssetAndAmount.asset.decimals
          : 0,
    }
    const fixedPointString = fixedPointNumberToString(fixedPointAmount)

    onAmountChange?.(fixedPointString, getErrorMessage(fixedPointString))
  }

  return (
    <>
      <label
        className="label"
        htmlFor={
          typeof selectedAsset === "undefined"
            ? "asset_selector"
            : "asset_amount_input"
        }
      >
        {label}
      </label>

      {typeof selectedAssetAndAmount !== "undefined" &&
      hasAmounts(selectedAssetAndAmount) ? (
        <div className="amount_controls">
          <span className="available">
            Balance: {selectedAssetAndAmount.localizedDecimalAmount}
          </span>
          {showMaxButton ? (
            <button type="button" className="max" onClick={setMaxBalance}>
              Max
            </button>
          ) : (
            <></>
          )}
        </div>
      ) : (
        <></>
      )}

      <SharedSlideUpMenu
        isOpen={openAssetMenu}
        close={() => {
          setOpenAssetMenu(false)
        }}
      >
        {assetsAndAmounts && (
          <SelectAssetMenuContent
            assets={assetsAndAmounts}
            setSelectedAssetAndClose={setSelectedAssetAndClose}
          />
        )}
      </SharedSlideUpMenu>
      <div className="asset_wrap standard_width">
        <div>
          {selectedAssetAndAmount?.asset.symbol ? (
            <SelectedAssetButton
              isDisabled={isDisabled || disableDropdown}
              asset={selectedAssetAndAmount.asset}
              toggleIsAssetMenuOpen={toggleIsAssetMenuOpen}
            />
          ) : (
            <SharedButton
              id="asset_selector"
              type="secondary"
              size="medium"
              isDisabled={isDisabled || disableDropdown}
              onClick={toggleIsAssetMenuOpen}
              icon="chevron"
            >
              Select token
            </SharedButton>
          )}
        </div>

        <input
          id="asset_amount_input"
          className="input_amount"
          type="number"
          step="any"
          placeholder="0.0"
          min="0"
          disabled={isDisabled}
          value={amount}
          spellCheck={false}
          onChange={(event) =>
            onAmountChange?.(
              event.target.value,
              getErrorMessage(event.target.value)
            )
          }
        />
        <div className="error_message">{getErrorMessage(amount)}</div>
      </div>
      <style jsx>
        {`
          label,
          .amount_controls {
            font-weight: 500;
          }
          .amount_controls {
            line-height: 27px;
            // align with label top + offset by border radius right
            margin: -27px 4px 0 0;

            color: var(--green-40);
            text-align: right;
            position: relative;
            font-size: 14px;
          }
          .max {
            margin-left: 8px; // space to balance
            color: #d08e39;
            cursor: pointer;
          }
          .asset_wrap {
            height: 72px;
            border-radius: 4px;
            background-color: var(--green-95);
            display: flex;
            align-items: center;
            justify-content: space-between;
            padding: 0px 16px;
            box-sizing: border-box;
          }
          .asset_input {
            width: 100%;
            height: 34px;
            font-size: 28px;
            font-weight: 500;
            line-height: 32px;
            color: #fff;
          }
          .asset_input::placeholder {
            color: var(--green-40);
            opacity: 1;
          }
          .input_amount::placeholder {
            color: var(--green-40);
            opacity: 1;
          }
          .input_amount {
            max-width: 125px;
            height: 32px;
            color: #ffffff;
            font-size: 22px;
            font-weight: 500;
            line-height: 32px;
            text-align: right;
          }
          input::-webkit-outer-spin-button,
          input::-webkit-inner-spin-button {
            -webkit-appearance: none;
            margin: 0;
          }
          input[type="number"] {
            -moz-appearance: textfield;
          }
          .input_amount:disabled {
            cursor: default;
            color: var(--green-40);
          }
          .error_message {
            color: var(--error);
            position: absolute;
            font-weight: 500;
            font-size: 14px;
            line-height: 20px;
            transform: translateY(-3px);
            align-self: flex-end;
            text-align: end;
            width: 150px;
            background-color: var(--green-95);
            margin-left: 172px;
            z-index: 1;
          }
        `}
      </style>
    </>
  )
}

SharedAssetInput.defaultProps = {
  isAssetOptionsLocked: false,
  disableDropdown: false,
  isDisabled: false,
  showMaxButton: true,
  assetsAndAmounts: [],
  label: "",
  amount: "0.0",
}<|MERGE_RESOLUTION|>--- conflicted
+++ resolved
@@ -125,15 +125,11 @@
         </div>
       </div>
       <div className="divider" />
-<<<<<<< HEAD
       <div className="coming_soon_notice">
         <div className="notice_icon" />
         ETH coming soon
       </div>
-      <ul>
-=======
       <ul className="assets_list">
->>>>>>> fccbde70
         {sortedFilteredAssets.map((assetWithOptionalAmount) => {
           const { asset } = assetWithOptionalAmount
           return (
