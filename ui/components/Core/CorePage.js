--- conflicted
+++ resolved
@@ -12,7 +12,6 @@
 
   const [isProtocolListOpen, setIsProtocolListOpen] = useState(false)
   const [isNotificationsOpen, setIsNotificationsOpen] = useState(false)
-<<<<<<< HEAD
   const [isDevToolsOpen, setIsDevToolsOpen] = useState(false)
 
   function handleOpenHiddenDevMenu(e) {
@@ -20,8 +19,6 @@
       setIsDevToolsOpen(true)
     }
   }
-=======
->>>>>>> 53c7ed9a
 
   return (
     <main>
