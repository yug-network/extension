--- conflicted
+++ resolved
@@ -10,13 +10,8 @@
   // TODO: ETH price hard-coded for demo
   return (
     <li>
-<<<<<<< HEAD
       <SharedButtonLink component={routes.singleAsset}>
-        <button type="button">
-=======
-      <Link component={routes.singleAsset}>
         <button type="button" className="standard_width">
->>>>>>> 6cf5a377
           <div className="left">
             <SharedAssetIcon />
             <div className="left_content">
@@ -34,12 +29,8 @@
             <span className="icon_swap_asset" />
           </div>
         </button>
-<<<<<<< HEAD
       </SharedButtonLink>
 
-=======
-      </Link>
->>>>>>> 6cf5a377
       <style jsx>
         {`
           button {
