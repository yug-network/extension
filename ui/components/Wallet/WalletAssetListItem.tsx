// @ts-check
//
import React, { ReactElement } from "react"
import { Link } from "react-router-dom"
import { convertToEth } from "@tallyho/tally-background/lib/utils"

import SharedAssetIcon from "../Shared/SharedAssetIcon"

interface Props {
  assetAmount: {
    localizedDecimalValue?: string
    balance?: number
    localizedUserValue?: string
    asset?: {
      symbol?: string
      metadata?: {
        logoURL?: string
      }
    }
  }
}

export default function WalletAssetListItem(props: Props): ReactElement {
  const { assetAmount } = props

  // TODO: ETH price hard-coded for demo
  return (
    <li>
      <Link
        to={{
          pathname: "/singleAsset",
          state: {
            symbol: assetAmount.asset.symbol,
          },
        }}
      >
        <div className="list_item standard_width">
          <div className="left">
<<<<<<< HEAD
            <SharedAssetIcon logoURL={assetAmount.asset.metadata.logoURL} />
=======
            {assetAmount?.asset?.metadata?.logoURL ? (
              <img
                width="40px"
                src={assetAmount?.asset?.metadata?.logoURL}
                alt=""
              />
            ) : (
              <SharedAssetIcon />
            )}

>>>>>>> 853565bc
            <div className="left_content">
              <div className="amount">
                <span className="bold_amount_count">
                  {assetAmount.localizedDecimalValue}
                </span>
                {assetAmount.asset.symbol}
              </div>
              <div className="price">${assetAmount.localizedUserValue}</div>
            </div>
          </div>
          <div className="right">
            <span className="icon_send_asset" />
            <span className="icon_swap_asset" />
          </div>
        </div>
      </Link>

      <style jsx>
        {`
          .list_item {
            height: 72px;
            border-radius: 16px;
            background-color: var(--green-95);
            display: flex;
            padding: 16px;
            box-sizing: border-box;
            margin-bottom: 16px;
            justify-content: space-between;
            align-items: center;
          }
          .list_item:hover {
            background-color: var(--green-80);
          }
          .left {
            display: flex;
          }
          .left_content {
            display: flex;
            flex-direction: column;
            height: 41px;
            justify-content: space-between;
            margin-left: 16px;
          }
          .amount {
            height: 17px;
            color: #fefefc;
            font-size: 14px;
            font-weight: 400;
            letter-spacing: 0.42px;
            line-height: 16px;
            text-transform: uppercase;
          }
          .bold_amount_count {
            width: 70px;
            height: 24px;
            color: #fefefc;
            font-size: 18px;
            font-weight: 600;
            line-height: 24px;
            margin-right: 4px;
          }
          .price {
            width: 58px;
            height: 17px;
            color: var(--green-40);
            font-size: 14px;
            font-weight: 400;
            letter-spacing: 0.42px;
            line-height: 16px;
          }
          .icon_send_asset {
            background: url("./images/send_asset.svg");
            background-size: 12px 12px;
            width: 12px;
            height: 12px;
          }
          .icon_swap_asset {
            background: url("./images/swap_asset.svg");
            background-size: 12px 12px;
            width: 12px;
            height: 12px;
          }
          .right {
            display: flex;
            width: 48px;
            justify-content: space-between;
            margin-right: 16px;
          }
        `}
      </style>
    </li>
  )
}<|MERGE_RESOLUTION|>--- conflicted
+++ resolved
@@ -36,9 +36,6 @@
       >
         <div className="list_item standard_width">
           <div className="left">
-<<<<<<< HEAD
-            <SharedAssetIcon logoURL={assetAmount.asset.metadata.logoURL} />
-=======
             {assetAmount?.asset?.metadata?.logoURL ? (
               <img
                 width="40px"
@@ -49,7 +46,6 @@
               <SharedAssetIcon />
             )}
 
->>>>>>> 853565bc
             <div className="left_content">
               <div className="amount">
                 <span className="bold_amount_count">
