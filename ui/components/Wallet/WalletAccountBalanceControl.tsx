--- conflicted
+++ resolved
@@ -1,8 +1,5 @@
 import React, { ReactElement, useCallback, useState } from "react"
-<<<<<<< HEAD
-=======
 import { useBackgroundSelector } from "../../hooks"
->>>>>>> 43eaab66
 import SharedButton from "../Shared/SharedButton"
 import SharedSlideUpMenu from "../Shared/SharedSlideUpMenu"
 import Receive from "../../pages/Receive"
@@ -79,39 +76,6 @@
             </span>
           )}
         </span>
-<<<<<<< HEAD
-        {hasSavedSeed ? (
-          <div className="send_receive_button_wrap">
-            <SharedButton
-              icon="send"
-              size="medium"
-              type="primary"
-              linkTo="/send"
-            >
-              Send
-            </SharedButton>
-            <SharedButton
-              onClick={handleClick}
-              icon="receive"
-              size="medium"
-              type="primary"
-            >
-              Receive
-            </SharedButton>
-          </div>
-        ) : (
-          <div className="save_seed_button_wrap">
-            <SharedButton
-              icon="arrow_right"
-              iconSize="large"
-              size="large"
-              type="warning"
-              linkTo="/onboarding/2"
-            >
-              First, secure your recovery seed
-            </SharedButton>
-          </div>
-=======
         {isViewOnlyWallet ? (
           <ReadOnlyNotice />
         ) : (
@@ -149,7 +113,6 @@
               </div>
             )}
           </>
->>>>>>> 43eaab66
         )}
       </div>
       <style jsx>
