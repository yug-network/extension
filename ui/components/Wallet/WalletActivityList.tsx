--- conflicted
+++ resolved
@@ -21,19 +21,13 @@
   const { showingActivityDetail } = useBackgroundSelector(
     (background) => background.ui
   )
-<<<<<<< HEAD
-  const handleOpen = useCallback((activityItem) => {
-    dispatch(setShowingActivityDetail(activityItem))
-  }, [])
-=======
 
   const handleOpen = useCallback(
-    (activityId) => {
-      dispatch(setShowingActivityDetail(activityId))
+    (activityItem) => {
+      dispatch(setShowingActivityDetail(activityItem))
     },
     [dispatch]
   )
->>>>>>> c647f9ce
 
   const handleClose = useCallback(() => {
     dispatch(setShowingActivityDetail(undefined))
