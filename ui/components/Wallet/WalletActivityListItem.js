<<<<<<< HEAD
import React from 'react';
import PropTypes from 'prop-types';

export default function WalletActivityListItem(props) {
  const { onClick } = props;

  return (
    <li>
      <button type="button" onClick={onClick}>
        <div className="top">
          <div className="left">
            <div className="activity_icon" />
            Send
          </div>
          <div className="right">Apr 15</div>
        </div>
        <div className="bottom">
          <div className="left">
            <div className="token_icon_wrap">
              <span className="icon_eth" />
            </div>
            <div className="amount">
              <span className="bold_amount_count">12800</span>KEEP
            </div>
          </div>
          <div className="right">
            <div className="outcome">To: 0xb34f...23rr</div>
          </div>
        </div>
      </button>
      <style jsx>
        {`
          button {
            width: 352px;
            height: 72px;
            border-radius: 16px;
            background-color: var(--green-95);
            display: flex;
            flex-direction: column;
            padding: 13px 19px 8px 8px;
            box-sizing: border-box;
            margin-bottom: 16px;
            justify-content: space-between;
            align-items: center;
          }
          .activity_icon {
            background: url('./images/activity_send@2x.png');
            background-size: 14px 14px;
            width: 14px;
            height: 14px;
            margin-right: 4px;
            margin-left: 9px;
          }
          .top {
            height: 16px;
            color: var(--green-40);
            font-family: Segment;
            font-size: 12px;
            font-weight: 500;
            line-height: 16px;
            display: flex;
            justify-content: space-between;
            width: 100%;
            align-items: center;
          }
          .bottom {
            display: flex;
            width: 100%;
            justify-content: space-between;
            align-items: center;
          }
          .left {
            display: flex;
            align-items: center;
          }
          .token_icon_wrap {
            width: 32px;
            height: 32px;
            background-color: var(--hunter-green);
            border-radius: 80px;
            margin-right: 5px;
            display: flex;
            align-items: center;
            justify-content: center;
          }
          .icon_eth {
            background: url('./images/eth@2x.png');
            background-size: 18px 29px;
            width: 18px;
            height: 29px;
            transform: scale(0.8);
          }
          .amount {
            color: #fefefc;
            font-size: 14px;
            font-weight: 400;
            letter-spacing: 0.42px;
            line-height: 16px;
            text-transform: uppercase;
          }
          .bold_amount_count {
            width: 70px;
            height: 24px;
            color: #fefefc;
            font-family: Segment;
            font-size: 18px;
            font-weight: 600;
            line-height: 24px;
            margin-right: 4px;
          }
          .price {
            width: 58px;
            height: 17px;
            color: var(--green-40);
            font-family: Segment;
            font-size: 14px;
            font-weight: 400;
            letter-spacing: 0.42px;
            line-height: 16px;
          }
          .icon_send_asset {
            background: url('./images/send_asset.svg');
            background-size: 12px 12px;
            width: 12px;
            height: 12px;
          }
          .icon_swap_asset {
            background: url('./images/swap_asset.svg');
            background-size: 12px 12px;
            width: 12px;
            height: 12px;
          }
          .right {
            display: flex;
            justify-content: space-between;
            text-align: right;
          }
          .outcome {
            width: 115px;
            color: var(--green-5);
            font-family: Segment;
            font-size: 14px;
            font-weight: 400;
            letter-spacing: 0.42px;
            text-align: right;
          }
        `}
      </style>
    </li>
=======
import React, { useState } from 'react';
import SharedSlideUpMenu from '../Shared/SharedSlideUpMenu';
import WalletActivityDetails from './WalletActivityDetails';

export default function WalletActivityListItem() {
  const [isActivityDetailsOpen, setIsActivityDetailsOpen] = useState(false);

  function handleClick() {
    setIsActivityDetailsOpen(!isActivityDetailsOpen);
  }
  return (
    <>
      <SharedSlideUpMenu isOpen={isActivityDetailsOpen} close={handleClick}>
        <WalletActivityDetails />
      </SharedSlideUpMenu>
      <li>
        <button type="button" onClick={handleClick}>
          <div className="top">
            <div className="left">
              <div className="activity_icon" />
              Send
            </div>
            <div className="right">Apr 15</div>
          </div>
          <div className="bottom">
            <div className="left">
              <div className="token_icon_wrap">
                <span className="icon_eth" />
              </div>
              <div className="amount">
                <span className="bold_amount_count">12800</span>KEEP
              </div>
            </div>
            <div className="right">
              <div className="outcome">To: 0xb34f...23rr</div>
            </div>
          </div>
        </button>
        <style jsx>
          {`
            button {
              width: 352px;
              height: 72px;
              border-radius: 16px;
              background-color: var(--green-95);
              display: flex;
              flex-direction: column;
              padding: 13px 19px 8px 8px;
              box-sizing: border-box;
              margin-bottom: 16px;
              justify-content: space-between;
              align-items: center;
            }
            .activity_icon {
              background: url('./images/activity_send@2x.png');
              background-size: 14px 14px;
              width: 14px;
              height: 14px;
              margin-right: 4px;
              margin-left: 9px;
            }
            .top {
              height: 16px;
              color: var(--green-40);
              font-family: Segment;
              font-size: 12px;
              font-weight: 500;
              line-height: 16px;
              display: flex;
              justify-content: space-between;
              width: 100%;
              align-items: center;
            }
            .bottom {
              display: flex;
              width: 100%;
              justify-content: space-between;
              align-items: center;
            }
            .left {
              display: flex;
              align-items: center;
            }
            .token_icon_wrap {
              width: 32px;
              height: 32px;
              background-color: var(--hunter-green);
              border-radius: 80px;
              margin-right: 5px;
              display: flex;
              align-items: center;
              justify-content: center;
            }
            .icon_eth {
              background: url('./images/eth@2x.png');
              background-size: 18px 29px;
              width: 18px;
              height: 29px;
              transform: scale(0.8);
            }
            .amount {
              color: #fefefc;
              font-size: 14px;
              font-weight: 400;
              letter-spacing: 0.42px;
              line-height: 16px;
              text-transform: uppercase;
            }
            .bold_amount_count {
              width: 70px;
              height: 24px;
              color: #fefefc;
              font-family: Segment;
              font-size: 18px;
              font-weight: 600;
              line-height: 24px;
              margin-right: 4px;
            }
            .price {
              width: 58px;
              height: 17px;
              color: var(--green-40);
              font-family: Segment;
              font-size: 14px;
              font-weight: 400;
              letter-spacing: 0.42px;
              line-height: 16px;
            }
            .icon_send_asset {
              background: url('./images/send_asset.svg');
              background-size: 12px 12px;
              width: 12px;
              height: 12px;
            }
            .icon_swap_asset {
              background: url('./images/swap_asset.svg');
              background-size: 12px 12px;
              width: 12px;
              height: 12px;
            }
            .right {
              display: flex;
              justify-content: space-between;
              text-align: right;
            }
            .outcome {
              width: 115px;
              color: var(--green-5);
              font-family: Segment;
              font-size: 14px;
              font-weight: 400;
              letter-spacing: 0.42px;
              text-align: right;
            }
          `}
        </style>
      </li>
    </>
>>>>>>> df4ccf44
  );
}

WalletActivityListItem.propTypes = {
  onClick: PropTypes.func.isRequired,
};<|MERGE_RESOLUTION|>--- conflicted
+++ resolved
@@ -1,9 +1,9 @@
-<<<<<<< HEAD
-import React from 'react';
-import PropTypes from 'prop-types';
+import React from "react"
+import SharedSlideUpMenu from "../Shared/SharedSlideUpMenu"
+import PropTypes from "prop-types"
 
 export default function WalletActivityListItem(props) {
-  const { onClick } = props;
+  const { onClick } = props
 
   return (
     <li>
@@ -45,7 +45,7 @@
             align-items: center;
           }
           .activity_icon {
-            background: url('./images/activity_send@2x.png');
+            background: url("./images/activity_send@2x.png");
             background-size: 14px 14px;
             width: 14px;
             height: 14px;
@@ -85,7 +85,7 @@
             justify-content: center;
           }
           .icon_eth {
-            background: url('./images/eth@2x.png');
+            background: url("./images/eth@2x.png");
             background-size: 18px 29px;
             width: 18px;
             height: 29px;
@@ -120,13 +120,13 @@
             line-height: 16px;
           }
           .icon_send_asset {
-            background: url('./images/send_asset.svg');
+            background: url("./images/send_asset.svg");
             background-size: 12px 12px;
             width: 12px;
             height: 12px;
           }
           .icon_swap_asset {
-            background: url('./images/swap_asset.svg');
+            background: url("./images/swap_asset.svg");
             background-size: 12px 12px;
             width: 12px;
             height: 12px;
@@ -148,169 +148,9 @@
         `}
       </style>
     </li>
-=======
-import React, { useState } from 'react';
-import SharedSlideUpMenu from '../Shared/SharedSlideUpMenu';
-import WalletActivityDetails from './WalletActivityDetails';
-
-export default function WalletActivityListItem() {
-  const [isActivityDetailsOpen, setIsActivityDetailsOpen] = useState(false);
-
-  function handleClick() {
-    setIsActivityDetailsOpen(!isActivityDetailsOpen);
-  }
-  return (
-    <>
-      <SharedSlideUpMenu isOpen={isActivityDetailsOpen} close={handleClick}>
-        <WalletActivityDetails />
-      </SharedSlideUpMenu>
-      <li>
-        <button type="button" onClick={handleClick}>
-          <div className="top">
-            <div className="left">
-              <div className="activity_icon" />
-              Send
-            </div>
-            <div className="right">Apr 15</div>
-          </div>
-          <div className="bottom">
-            <div className="left">
-              <div className="token_icon_wrap">
-                <span className="icon_eth" />
-              </div>
-              <div className="amount">
-                <span className="bold_amount_count">12800</span>KEEP
-              </div>
-            </div>
-            <div className="right">
-              <div className="outcome">To: 0xb34f...23rr</div>
-            </div>
-          </div>
-        </button>
-        <style jsx>
-          {`
-            button {
-              width: 352px;
-              height: 72px;
-              border-radius: 16px;
-              background-color: var(--green-95);
-              display: flex;
-              flex-direction: column;
-              padding: 13px 19px 8px 8px;
-              box-sizing: border-box;
-              margin-bottom: 16px;
-              justify-content: space-between;
-              align-items: center;
-            }
-            .activity_icon {
-              background: url('./images/activity_send@2x.png');
-              background-size: 14px 14px;
-              width: 14px;
-              height: 14px;
-              margin-right: 4px;
-              margin-left: 9px;
-            }
-            .top {
-              height: 16px;
-              color: var(--green-40);
-              font-family: Segment;
-              font-size: 12px;
-              font-weight: 500;
-              line-height: 16px;
-              display: flex;
-              justify-content: space-between;
-              width: 100%;
-              align-items: center;
-            }
-            .bottom {
-              display: flex;
-              width: 100%;
-              justify-content: space-between;
-              align-items: center;
-            }
-            .left {
-              display: flex;
-              align-items: center;
-            }
-            .token_icon_wrap {
-              width: 32px;
-              height: 32px;
-              background-color: var(--hunter-green);
-              border-radius: 80px;
-              margin-right: 5px;
-              display: flex;
-              align-items: center;
-              justify-content: center;
-            }
-            .icon_eth {
-              background: url('./images/eth@2x.png');
-              background-size: 18px 29px;
-              width: 18px;
-              height: 29px;
-              transform: scale(0.8);
-            }
-            .amount {
-              color: #fefefc;
-              font-size: 14px;
-              font-weight: 400;
-              letter-spacing: 0.42px;
-              line-height: 16px;
-              text-transform: uppercase;
-            }
-            .bold_amount_count {
-              width: 70px;
-              height: 24px;
-              color: #fefefc;
-              font-family: Segment;
-              font-size: 18px;
-              font-weight: 600;
-              line-height: 24px;
-              margin-right: 4px;
-            }
-            .price {
-              width: 58px;
-              height: 17px;
-              color: var(--green-40);
-              font-family: Segment;
-              font-size: 14px;
-              font-weight: 400;
-              letter-spacing: 0.42px;
-              line-height: 16px;
-            }
-            .icon_send_asset {
-              background: url('./images/send_asset.svg');
-              background-size: 12px 12px;
-              width: 12px;
-              height: 12px;
-            }
-            .icon_swap_asset {
-              background: url('./images/swap_asset.svg');
-              background-size: 12px 12px;
-              width: 12px;
-              height: 12px;
-            }
-            .right {
-              display: flex;
-              justify-content: space-between;
-              text-align: right;
-            }
-            .outcome {
-              width: 115px;
-              color: var(--green-5);
-              font-family: Segment;
-              font-size: 14px;
-              font-weight: 400;
-              letter-spacing: 0.42px;
-              text-align: right;
-            }
-          `}
-        </style>
-      </li>
-    </>
->>>>>>> df4ccf44
-  );
+  )
 }
 
 WalletActivityListItem.propTypes = {
   onClick: PropTypes.func.isRequired,
-};+}