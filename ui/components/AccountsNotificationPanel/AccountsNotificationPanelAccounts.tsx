--- conflicted
+++ resolved
@@ -1,15 +1,8 @@
-<<<<<<< HEAD
-import React, { ReactElement } from "react"
-import { setSelectedAccount } from "@tallyho/tally-background/redux-slices/ui"
-import { selectAccountTotals } from "@tallyho/tally-background/redux-slices/selectors"
-import SharedPanelAccountItem from "../Shared/SharedPanelAccountItem"
-=======
 import React, { ReactElement, useEffect, useState } from "react"
 import { setCurrentAccount } from "@tallyho/tally-background/redux-slices/ui"
 import { selectAccountTotalsByCategory } from "@tallyho/tally-background/redux-slices/selectors"
 import { AccountType } from "@tallyho/tally-background/redux-slices/accounts"
-import AccountsNotificationPanelAccountItem from "./AccountsNotificationPanelAccountItem"
->>>>>>> 4ea745ce
+import SharedPanelAccountItem from "../Shared/SharedPanelAccountItem"
 import SharedButton from "../Shared/SharedButton"
 import { useBackgroundDispatch, useBackgroundSelector } from "../../hooks"
 
@@ -151,22 +144,6 @@
           const accountTypeTotals = accountTotals[accountType]!
 
           return (
-<<<<<<< HEAD
-            <li key={lowerCaseAddress}>
-              <button
-                type="button"
-                onClick={() => {
-                  dispatch(setSelectedAccount(lowerCaseAddress))
-                }}
-              >
-                <SharedPanelAccountItem
-                  key={lowerCaseAddress}
-                  accountTotal={accountTotal}
-                  isSelected={lowerCaseAddress === selectedAccount}
-                />
-              </button>
-            </li>
-=======
             <section>
               <WalletTypeHeader
                 accountType={accountType}
@@ -184,7 +161,7 @@
                           updateCurrentAccount(lowerCaseAddress)
                         }}
                       >
-                        <AccountsNotificationPanelAccountItem
+                        <SharedPanelAccountItem
                           key={lowerCaseAddress}
                           accountTotal={accountTotal}
                           isSelected={lowerCaseAddress === selectedAccount}
@@ -195,7 +172,6 @@
                 })}
               </ul>
             </section>
->>>>>>> 4ea745ce
           )
         })}
       <footer>
