--- conflicted
+++ resolved
@@ -11,18 +11,11 @@
 import SharedSelect, { Option } from "../Shared/SharedSelect"
 
 // TODO make this network specific
-<<<<<<< HEAD
 const initialDerivationPaths: Option[] = [
-=======
-const initialDerivationPaths: {
-  value: string
-  label: string
-}[] = [
   {
     value: "m/44'/60'/x'/0/0",
     label: "Ledger Live",
   },
->>>>>>> 27adfa10
   {
     value: "m/44'/60'/0'/0",
     label: "Ethereum",
